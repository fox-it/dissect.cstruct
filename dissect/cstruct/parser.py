from __future__ import annotations

import ast
import re
from typing import TYPE_CHECKING, Any

from dissect.cstruct import compiler
from dissect.cstruct.exceptions import (
    ExpressionParserError,
    ExpressionTokenizerError,
    ParserError,
)
from dissect.cstruct.expression import Expression
from dissect.cstruct.types import BaseArray, BaseType, Field, Structure

if TYPE_CHECKING:
    from dissect.cstruct import cstruct


class Parser:
    """Base class for definition parsers.

    Args:
        cs: An instance of cstruct.
    """

    def __init__(self, cs: cstruct):
        self.cstruct = cs

    def parse(self, data: str) -> None:
        """This function should parse definitions to cstruct types.

        Args:
            data: Data to parse definitions from, usually a string.
        """
        raise NotImplementedError


class TokenParser(Parser):
    """
    Args:
        cs: An instance of cstruct.
        compiled: Whether structs should be compiled or not.
    """

    def __init__(self, cs: cstruct, compiled: bool = True, align: bool = False):
        super().__init__(cs)

        self.compiled = compiled
        self.align = align
        self.TOK = self._tokencollection()
        self._conditionals = []
        self._conditionals_depth = 0

    @staticmethod
    def _tokencollection() -> TokenCollection:
        TOK = TokenCollection()
        TOK.add(r"#\[(?P<values>[^\]]+)\](?=\s*)", "CONFIG_FLAG")
        TOK.add(r"#define\s+(?P<name>[^\s]+)(?P<value>[^\r\n]*)", "DEFINE")
<<<<<<< HEAD
        TOK.add(r"#undef\s+(?P<name>[^\s]+)\s*", "UNDEF")
=======
        TOK.add(r"#ifdef\s+(?P<name>[^\s]+)\s*", "IFDEF")
        TOK.add(r"#ifndef\s+(?P<name>[^\s]+)\s*", "IFNDEF")
        TOK.add(r"#else\s*", "ELSE")
        TOK.add(r"#endif\s*", "ENDIF")
>>>>>>> bbbb86e7
        TOK.add(r"typedef(?=\s)", "TYPEDEF")
        TOK.add(r"(?:struct|union)(?=\s|{)", "STRUCT")
        TOK.add(
            r"(?P<enumtype>enum|flag)\s+(?P<name>[^\s:{]+)?\s*(:\s"
            r"*(?P<type>[^{]+?)\s*)?\{(?P<values>[^}]+)\}\s*(?=;)",
            "ENUM",
        )
        TOK.add(r"(?<=})\s*(?P<defs>(?:[a-zA-Z0-9_]+\s*,\s*)+[a-zA-Z0-9_]+)\s*(?=;)", "DEFS")
        TOK.add(r"(?P<name>\**?\s*[a-zA-Z0-9_]+)(?:\s*:\s*(?P<bits>\d+))?(?:\[(?P<count>[^;]*)\])?\s*(?=;)", "NAME")
        TOK.add(r"#include\s+(?P<name>[^\s]+)\s*", "INCLUDE")
        TOK.add(r"[a-zA-Z_][a-zA-Z0-9_]*", "IDENTIFIER")
        TOK.add(r"[{}]", "BLOCK")
        TOK.add(r"\$(?P<name>[^\s]+) = (?P<value>{[^}]+})\w*[\r\n]+", "LOOKUP")
        TOK.add(r";", "EOL")
        TOK.add(r"\s+", None)
        TOK.add(r".", None)

        return TOK

    def _identifier(self, tokens: TokenConsumer) -> str:
        idents = []
        while tokens.next == self.TOK.IDENTIFIER:
            idents.append(tokens.consume())
        return " ".join([i.value for i in idents])

    def _conditional(self, tokens: TokenConsumer) -> None:
        token = tokens.consume()
        pattern = self.TOK.patterns[token.token]
        match = pattern.match(token.value).groupdict()

        value = match["name"]

        if token.token == self.TOK.IFDEF:
            self._conditionals.append(value in self.cstruct.consts)
        elif token.token == self.TOK.IFNDEF:
            self._conditionals.append(value not in self.cstruct.consts)

    def _check_conditional(self, tokens: TokenConsumer) -> bool:
        """Check and handle conditionals. Return a boolean indicating if we need to continue to the next token."""
        if self._conditionals and self._conditionals_depth == len(self._conditionals):
            # If we have a conditional and the depth matches, handle it accordingly
            if tokens.next == self.TOK.ELSE:
                # Flip the last conditional
                tokens.consume()
                self._conditionals[-1] = not self._conditionals[-1]
                return True

            if tokens.next == self.TOK.ENDIF:
                # Pop the last conditional
                tokens.consume()
                self._conditionals.pop()
                self._conditionals_depth -= 1
                return True

        if tokens.next in (self.TOK.IFDEF, self.TOK.IFNDEF):
            # If we encounter a new conditional, increase the depth
            self._conditionals_depth += 1

        if tokens.next == self.TOK.ENDIF:
            # Similarly, decrease the depth if needed
            self._conditionals_depth -= 1

        if self._conditionals and not self._conditionals[-1]:
            # If the last conditional evaluated to False, skip the next token
            tokens.consume()
            return True

        if tokens.next in (self.TOK.IFDEF, self.TOK.IFNDEF):
            # If the next token is a conditional, process it
            self._conditional(tokens)
            return True

        return False

    def _constant(self, tokens: TokenConsumer) -> None:
        const = tokens.consume()
        pattern = self.TOK.patterns[self.TOK.DEFINE]
        match = pattern.match(const.value).groupdict()

        value = match["value"].strip()
        try:
            value = ast.literal_eval(value)
        except (ValueError, SyntaxError):
            pass

        if isinstance(value, str):
            try:
                value = Expression(value).evaluate(self.cstruct)
            except (ExpressionParserError, ExpressionTokenizerError):
                pass

        self.cstruct.consts[match["name"]] = value

    def _undef(self, tokens: TokenConsumer) -> None:
        const = tokens.consume()
        pattern = self.TOK.patterns[self.TOK.UNDEF]
        match = pattern.match(const.value).groupdict()

        if match["name"] in self.cstruct.consts:
            del self.cstruct.consts[match["name"]]
        else:
            raise ParserError(f"line {self._lineno(const)}: constant {match['name']!r} not defined")

    def _enum(self, tokens: TokenConsumer) -> None:
        # We cheat with enums because the entire enum is in the token
        etok = tokens.consume()

        pattern = self.TOK.patterns[self.TOK.ENUM]
        # Dirty trick because the regex expects a ; but we don't want it to be part of the value
        d = pattern.match(etok.value + ";").groupdict()
        enumtype = d["enumtype"]

        nextval = 0
        if enumtype == "flag":
            nextval = 1

        values = {}
        for line in d["values"].splitlines():
            for v in line.split(","):
                key, _, val = v.partition("=")
                key = key.strip()
                val = val.strip()
                if not key:
                    continue

                val = nextval if not val else Expression(val).evaluate(self.cstruct, values)

                if enumtype == "flag":
                    high_bit = val.bit_length() - 1
                    nextval = 2 ** (high_bit + 1)
                else:
                    nextval = val + 1

                values[key] = val

        if not d["type"]:
            d["type"] = "uint32"

        factory = self.cstruct._make_flag if enumtype == "flag" else self.cstruct._make_enum

        enum = factory(d["name"] or "", self.cstruct.resolve(d["type"]), values)
        if not enum.__name__:
            self.cstruct.consts.update(enum.__members__)
        else:
            self.cstruct.add_type(enum.__name__, enum)

        tokens.eol()

    def _typedef(self, tokens: TokenConsumer) -> None:
        tokens.consume()
        type_ = None

        names = []

        if tokens.next == self.TOK.IDENTIFIER:
            type_ = self.cstruct.resolve(self._identifier(tokens))
        elif tokens.next == self.TOK.STRUCT:
            type_ = self._struct(tokens)
            if not type_.__anonymous__:
                names.append(type_.__name__)

        names.extend(self._names(tokens))
        for name in names:
            if issubclass(type_, Structure) and type_.__anonymous__:
                type_.__anonymous__ = False
                type_.__name__ = name
                type_.__qualname__ = name

            type_, name, bits = self._parse_field_type(type_, name)
            if bits is not None:
                raise ParserError(f"line {self._lineno(tokens.previous)}: typedefs cannot have bitfields")
            self.cstruct.add_type(name, type_)

    def _struct(self, tokens: TokenConsumer, register: bool = False) -> type[Structure]:
        stype = tokens.consume()

        factory = self.cstruct._make_union if stype.value.startswith("union") else self.cstruct._make_struct

        st = None
        names = []
        registered = False

        if tokens.next == self.TOK.IDENTIFIER:
            ident = tokens.consume()
            if register:
                # Pre-register an empty struct for self-referencing
                # We update this instance later with the fields
                st = factory(ident.value, [], align=self.align)
                if self.compiled and "nocompile" not in tokens.flags:
                    st = compiler.compile(st)
                self.cstruct.add_type(ident.value, st)
                registered = True
            else:
                names.append(ident.value)

        if tokens.next == self.TOK.NAME:
            # As part of a struct field
            # struct type_name field_name;
            if not names:
                raise ParserError(f"line {self._lineno(tokens.next)}: unexpected anonymous struct")
            return self.cstruct.resolve(names[0])

        if tokens.next != self.TOK.BLOCK:
            raise ParserError(f"line {self._lineno(tokens.next)}: expected start of block '{tokens.next}'")

        fields = []
        tokens.consume()
        while len(tokens):
            if tokens.next == self.TOK.BLOCK and tokens.next.value == "}":
                tokens.consume()
                break

            if self._check_conditional(tokens):
                continue

            field = self._parse_field(tokens)
            fields.append(field)

        if register:
            names.extend(self._names(tokens))

        # If the next token is EOL, consume it
        # Otherwise we're part of a typedef or field definition
        if tokens.next == self.TOK.EOL:
            tokens.eol()

        name = names[0] if names else None

        if st is None:
            is_anonymous = False
            if not name:
                is_anonymous = True
                name = self.cstruct._next_anonymous()

            st = factory(name, fields, align=self.align, anonymous=is_anonymous)
            if self.compiled and "nocompile" not in tokens.flags:
                st = compiler.compile(st)
        else:
            st.__fields__.extend(fields)
            st.commit()

        # This is pretty dirty
        if register:
            if not names and not registered:
                raise ParserError(f"line {self._lineno(stype)}: struct has no name")

            for name in names:
                self.cstruct.add_type(name, st)

        tokens.reset_flags()
        return st

    def _lookup(self, tokens: TokenConsumer) -> None:
        # Just like enums, we cheat and have the entire lookup in the token
        ltok = tokens.consume()

        pattern = self.TOK.patterns[self.TOK.LOOKUP]
        # Dirty trick because the regex expects a ; but we don't want it to be part of the value
        m = pattern.match(ltok.value + ";")
        d = ast.literal_eval(m.group(2))
        self.cstruct.lookups[m.group(1)] = {self.cstruct.consts[k]: v for k, v in d.items()}

    def _parse_field(self, tokens: TokenConsumer) -> Field:
        type_ = None
        if tokens.next == self.TOK.IDENTIFIER:
            type_ = self.cstruct.resolve(self._identifier(tokens))
        elif tokens.next == self.TOK.STRUCT:
            type_ = self._struct(tokens)

            if tokens.next != self.TOK.NAME:
                return Field(None, type_, None)

        if tokens.next != self.TOK.NAME:
            raise ParserError(f"line {self._lineno(tokens.next)}: expected name, got {tokens.next!r}")
        nametok = tokens.consume()

        type_, name, bits = self._parse_field_type(type_, nametok.value)

        tokens.eol()
        return Field(name.strip(), type_, bits)

    def _parse_field_type(self, type_: type[BaseType], name: str) -> tuple[type[BaseType], str, int | None]:
        pattern = self.TOK.patterns[self.TOK.NAME]
        # Dirty trick because the regex expects a ; but we don't want it to be part of the value
        d = pattern.match(name + ";").groupdict()

        name = d["name"]
        count_expression = d["count"]

        while name.startswith("*"):
            name = name[1:]
            type_ = self.cstruct._make_pointer(type_)

        if count_expression is not None:
            # Poor mans multi-dimensional array by abusing the eager regex match of count
            counts = count_expression.split("][") if "][" in count_expression else [count_expression]

            for count in reversed(counts):
                if count == "":
                    count = None
                else:
                    count = Expression(count)
                    try:
                        count = count.evaluate(self.cstruct)
                    except Exception:
                        pass

                if issubclass(type_, BaseArray) and count is None:
                    raise ParserError("Depth required for multi-dimensional array")

                type_ = self.cstruct._make_array(type_, count)

        return type_, name.strip(), int(d["bits"]) if d["bits"] else None

    def _names(self, tokens: TokenConsumer) -> list[str]:
        names = []
        while True:
            if tokens.next == self.TOK.EOL:
                tokens.eol()
                break

            if tokens.next not in (self.TOK.NAME, self.TOK.DEFS, self.TOK.IDENTIFIER):
                break

            ntoken = tokens.consume()
            if ntoken in (self.TOK.NAME, self.TOK.IDENTIFIER):
                names.append(ntoken.value.strip())
            elif ntoken == self.TOK.DEFS:
                names.extend([name.strip() for name in ntoken.value.strip().split(",")])

        return names

    def _include(self, tokens: TokenConsumer) -> None:
        include = tokens.consume()
        pattern = self.TOK.patterns[self.TOK.INCLUDE]
        match = pattern.match(include.value).groupdict()

        self.cstruct.includes.append(match["name"].strip().strip("'\""))

    @staticmethod
    def _remove_comments(string: str) -> str:
        # https://stackoverflow.com/a/18381470
        pattern = r"(\".*?\"|\'.*?\')|(/\*.*?\*/|//[^\r\n]*$)"
        # first group captures quoted strings (double or single)
        # second group captures comments (//single-line or /* multi-line */)
        regex = re.compile(pattern, re.MULTILINE | re.DOTALL)

        def _replacer(match: re.Match) -> str:
            # if the 2nd group (capturing comments) is not None,
            # it means we have captured a non-quoted (real) comment string.
            if comment := match.group(2):
                return "\n" * comment.count("\n")  # so we will return empty to remove the comment
            # otherwise, we will return the 1st group
            return match.group(1)  # captured quoted-string

        return regex.sub(_replacer, string)

    @staticmethod
    def _lineno(tok: Token) -> int:
        """Quick and dirty line number calculator"""

        match = tok.match
        return match.string.count("\n", 0, match.start()) + 1

    def _config_flag(self, tokens: TokenConsumer) -> None:
        flag_token = tokens.consume()
        pattern = self.TOK.patterns[self.TOK.CONFIG_FLAG]
        tok_dict = pattern.match(flag_token.value).groupdict()
        tokens.flags.extend(tok_dict["values"].split(","))

    def parse(self, data: str) -> None:
        scanner = re.Scanner(self.TOK.tokens)
        data = self._remove_comments(data)
        tokens, remaining = scanner.scan(data)

        if len(remaining):
            lineno = data.count("\n", 0, len(data) - len(remaining))
            raise ParserError(f"line {lineno}: invalid syntax in definition")

        tokens = TokenConsumer(tokens)
        while True:
            token = tokens.next
            if token is None:
                break

            if self._check_conditional(tokens):
                continue

            if token == self.TOK.CONFIG_FLAG:
                self._config_flag(tokens)
            elif token == self.TOK.DEFINE:
                self._constant(tokens)
            elif token == self.TOK.UNDEF:
                self._undef(tokens)
            elif token == self.TOK.TYPEDEF:
                self._typedef(tokens)
            elif token == self.TOK.STRUCT:
                self._struct(tokens, register=True)
            elif token == self.TOK.ENUM:
                self._enum(tokens)
            elif token == self.TOK.LOOKUP:
                self._lookup(tokens)
            elif token == self.TOK.INCLUDE:
                self._include(tokens)
            else:
                raise ParserError(f"line {self._lineno(token)}: unexpected token {token!r}")

        if self._conditionals:
            raise ParserError(f"line {self._lineno(tokens.previous)}: unclosed conditional statement")


class CStyleParser(Parser):
    """Definition parser for C-like structure syntax.

    Args:
        cs: An instance of cstruct
        compiled: Whether structs should be compiled or not.
    """

    def __init__(self, cs: cstruct, compiled: bool = True):
        self.compiled = compiled
        super().__init__(cs)

    def _constants(self, data: str) -> None:
        r = re.finditer(r"#define\s+(?P<name>[^\s]+)\s+(?P<value>[^\r\n]+)\s*\n", data)
        for t in r:
            d = t.groupdict()
            v = d["value"].rsplit("//")[0]

            try:
                v = ast.literal_eval(v)
            except (ValueError, SyntaxError):
                pass

            self.cstruct.consts[d["name"]] = v

    def _enums(self, data: str) -> None:
        r = re.finditer(
            r"(?P<enumtype>enum|flag)\s+(?P<name>[^\s:{]+)\s*(:\s*(?P<type>[^\s]+)\s*)?\{(?P<values>[^}]+)\}\s*;",
            data,
        )
        for t in r:
            d = t.groupdict()
            enumtype = d["enumtype"]

            nextval = 0
            if enumtype == "flag":
                nextval = 1

            values = {}
            for line in d["values"].split("\n"):
                line, _, _ = line.partition("//")
                for v in line.split(","):
                    key, _, val = v.partition("=")
                    key = key.strip()
                    val = val.strip()
                    if not key:
                        continue

                    val = nextval if not val else Expression(val).evaluate(self.cstruct)

                    if enumtype == "flag":
                        high_bit = val.bit_length() - 1
                        nextval = 2 ** (high_bit + 1)
                    else:
                        nextval = val + 1

                    values[key] = val

            if not d["type"]:
                d["type"] = "uint32"

            factory = self.cstruct._make_enum
            if enumtype == "flag":
                factory = self.cstruct._make_flag

            enum = factory(d["name"], self.cstruct.resolve(d["type"]), values)
            self.cstruct.add_type(enum.__name__, enum)

    def _structs(self, data: str) -> None:
        r = re.finditer(
            r"(#(?P<flags>(?:compile))\s+)?"
            r"((?P<typedef>typedef)\s+)?"
            r"(?P<type>[^\s]+)\s+"
            r"(?P<name>[^\s]+)?"
            r"(?P<fields>"
            r"\s*{[^}]+\}(?P<defs>\s+[^;\n]+)?"
            r")?\s*;",
            data,
        )
        for t in r:
            d = t.groupdict()

            if d["name"]:
                name = d["name"]
            elif d["defs"]:
                name = d["defs"].strip().split(",")[0].strip()
            else:
                raise ParserError("No name for struct")

            if d["type"] == "struct":
                data = self._parse_fields(d["fields"][1:-1].strip())
                st = self.cstruct._make_struct(name, data)
                if d["flags"] == "compile" or self.compiled:
                    st = compiler.compile(st)
            elif d["typedef"] == "typedef":
                st = d["type"]
            else:
                continue

            if d["name"]:
                self.cstruct.add_type(d["name"], st)

            if d["defs"]:
                for td in d["defs"].strip().split(","):
                    td = td.strip()
                    self.cstruct.add_type(td, st)

    def _parse_fields(self, data: str) -> None:
        fields = re.finditer(
            r"(?P<type>[^\s]+)\s+(?P<name>[^\s\[:]+)(:(?P<bits>\d+))?(\[(?P<count>[^;\n]*)\])?;",
            data,
        )

        result = []
        for f in fields:
            d = f.groupdict()
            if d["type"].startswith("//"):
                continue

            type_ = self.cstruct.resolve(d["type"])

            d["name"] = d["name"].replace("(", "").replace(")", "")

            # Maybe reimplement lazy type references later
            # _type = TypeReference(self, d['type'])
            if d["count"] is not None:
                if d["count"] == "":
                    count = None
                else:
                    count = Expression(d["count"])
                    try:
                        count = count.evaluate(self.cstruct)
                    except Exception:
                        pass

                type_ = self.cstruct._make_array(type_, count)

            if d["name"].startswith("*"):
                d["name"] = d["name"][1:]
                type_ = self.cstruct._make_pointer(type_)

            field = Field(d["name"], type_, int(d["bits"]) if d["bits"] else None)
            result.append(field)

        return result

    def _lookups(self, data: str, consts: dict[str, int]) -> None:
        r = re.finditer(r"\$(?P<name>[^\s]+) = ({[^}]+})\w*\n", data)

        for t in r:
            d = ast.literal_eval(t.group(2))
            self.cstruct.lookups[t.group(1)] = {self.cstruct.consts[k]: v for k, v in d.items()}

    def parse(self, data: str) -> None:
        self._constants(data)
        self._enums(data)
        self._structs(data)
        self._lookups(data, self.cstruct.consts)


class Token:
    __slots__ = ("match", "token", "value")

    def __init__(self, token: str, value: str, match: re.Match):
        self.token = token
        self.value = value
        self.match = match

    def __eq__(self, other: object) -> bool:
        if isinstance(other, Token):
            other = other.token

        return self.token == other

    def __ne__(self, other: object) -> bool:
        return not self == other

    def __repr__(self) -> str:
        return f"<Token.{self.token} value={self.value!r}>"


class TokenCollection:
    def __init__(self):
        self.tokens: list[Token] = []
        self.lookup: dict[str, str] = {}
        self.patterns: dict[str, re.Pattern] = {}

    def __getattr__(self, attr: str) -> str | Any:
        try:
            return self.lookup[attr]
        except AttributeError:
            pass

        return object.__getattribute__(self, attr)

    def add(self, regex: str, name: str | None) -> None:
        if name is None:
            self.tokens.append((regex, None))
        else:
            self.lookup[name] = name
            self.patterns[name] = re.compile(regex)
            self.tokens.append((regex, lambda s, t: Token(name, t, s.match)))


class TokenConsumer:
    def __init__(self, tokens: list[Token]):
        self.tokens = tokens
        self.flags = []
        self.previous = None

    def __contains__(self, token: Token) -> bool:
        return token in self.tokens

    def __len__(self) -> int:
        return len(self.tokens)

    def __repr__(self) -> str:
        return f"<TokenConsumer next={self.next!r}>"

    @property
    def next(self) -> Token:
        try:
            return self.tokens[0]
        except IndexError:
            return None

    def consume(self) -> Token:
        self.previous = self.tokens.pop(0)
        return self.previous

    def reset_flags(self) -> None:
        self.flags = []

    def eol(self) -> None:
        token = self.consume()
        if token.token != "EOL":
            raise ParserError(f"line {self._lineno(token)}: expected EOL")<|MERGE_RESOLUTION|>--- conflicted
+++ resolved
@@ -57,14 +57,11 @@
         TOK = TokenCollection()
         TOK.add(r"#\[(?P<values>[^\]]+)\](?=\s*)", "CONFIG_FLAG")
         TOK.add(r"#define\s+(?P<name>[^\s]+)(?P<value>[^\r\n]*)", "DEFINE")
-<<<<<<< HEAD
         TOK.add(r"#undef\s+(?P<name>[^\s]+)\s*", "UNDEF")
-=======
         TOK.add(r"#ifdef\s+(?P<name>[^\s]+)\s*", "IFDEF")
         TOK.add(r"#ifndef\s+(?P<name>[^\s]+)\s*", "IFNDEF")
         TOK.add(r"#else\s*", "ELSE")
         TOK.add(r"#endif\s*", "ENDIF")
->>>>>>> bbbb86e7
         TOK.add(r"typedef(?=\s)", "TYPEDEF")
         TOK.add(r"(?:struct|union)(?=\s|{)", "STRUCT")
         TOK.add(
