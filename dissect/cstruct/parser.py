--- conflicted
+++ resolved
@@ -63,12 +63,8 @@
             "ENUM",
         )
         TOK.add(r"(?<=})\s*(?P<defs>(?:[a-zA-Z0-9_]+\s*,\s*)+[a-zA-Z0-9_]+)\s*(?=;)", "DEFS")
-<<<<<<< HEAD
         TOK.add(r"(?P<name>\**?\s*[a-zA-Z0-9_]+)(?:\s*:\s*(?P<bits>\d+))?(?:\[(?P<count>[^;]*)\])?\s*(?=;)", "NAME")
-=======
-        TOK.add(r"(?P<name>\**?\s*[a-zA-Z0-9_]+)(?:\s*:\s*(?P<bits>\d+))?(?:\[(?P<count>[^;\n]*)\])?\s*(?=;)", "NAME")
         TOK.add(r"#include\s+(?P<name>[^\s]+)\s*", "INCLUDE")
->>>>>>> c1cf4c3e
         TOK.add(r"[a-zA-Z_][a-zA-Z0-9_]*", "IDENTIFIER")
         TOK.add(r"[{}]", "BLOCK")
         TOK.add(r"\$(?P<name>[^\s]+) = (?P<value>{[^}]+})\w*[\r\n]+", "LOOKUP")
