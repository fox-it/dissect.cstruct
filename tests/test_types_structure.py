from __future__ import annotations

import inspect
from io import BytesIO
from textwrap import dedent
from types import MethodType
from typing import TYPE_CHECKING
from unittest.mock import MagicMock, call, patch

import pytest

from dissect.cstruct.exceptions import ParserError
from dissect.cstruct.types import structure
from dissect.cstruct.types.base import Array, BaseType
from dissect.cstruct.types.pointer import Pointer
from dissect.cstruct.types.structure import Field, Structure, StructureMetaType

from .utils import verify_compiled

if TYPE_CHECKING:
    from dissect.cstruct.cstruct import cstruct


@pytest.fixture
def TestStruct(cs: cstruct) -> type[Structure]:
    return cs._make_struct(
        "TestStruct",
        [Field("a", cs.uint32), Field("b", cs.uint32)],
    )


def test_structure(TestStruct: type[Structure]) -> None:
    assert issubclass(TestStruct, Structure)
    assert len(TestStruct.fields) == 2
    assert TestStruct.fields["a"].name == "a"
    assert TestStruct.fields["b"].name == "b"
    assert repr(TestStruct.fields["a"]) == "<Field a uint32>"

    assert TestStruct.size == 8
    assert TestStruct.alignment == 4

    spec = inspect.getfullargspec(TestStruct.__init__)
    assert spec.args == ["self", "a", "b"]
    assert spec.defaults == (None, None)

    obj = TestStruct(1, 2)
    assert isinstance(obj, TestStruct)
    assert obj.a == 1
    assert obj.b == 2
    assert len(obj) == 8

    obj = TestStruct(a=1)
    assert obj.a == 1
    assert obj.b == 0
    assert len(obj) == 8

    # Test hashing of values
    assert hash((obj.a, obj.b)) == hash(obj)


def test_structure_read(TestStruct: type[Structure]) -> None:
    obj = TestStruct(b"\x01\x00\x00\x00\x02\x00\x00\x00")

    assert isinstance(obj, TestStruct)
    assert obj.a == 1
    assert obj.b == 2


def test_structure_write(TestStruct: type[Structure]) -> None:
    buf = b"\x01\x00\x00\x00\x02\x00\x00\x00"
    obj = TestStruct(buf)

    assert obj.dumps() == buf

    obj = TestStruct(a=1, b=2)
    assert obj.dumps() == buf
    assert bytes(obj) == buf

    obj = TestStruct(a=1)
    assert obj.dumps() == b"\x01\x00\x00\x00\x00\x00\x00\x00"

    obj = TestStruct()
    assert obj.a == 0
    assert obj.dumps() == b"\x00\x00\x00\x00\x00\x00\x00\x00"

    obj.a = None
    assert obj.dumps() == b"\x00\x00\x00\x00\x00\x00\x00\x00"


def test_structure_array_read(TestStruct: type[Structure]) -> None:
    TestStructArray = TestStruct[2]

    assert issubclass(TestStructArray, Array)
    assert TestStructArray.num_entries == 2
    assert TestStructArray.type == TestStruct

    buf = b"\x01\x00\x00\x00\x02\x00\x00\x00\x03\x00\x00\x00\x04\x00\x00\x00"
    obj = TestStructArray(buf)

    assert isinstance(obj, TestStructArray)
    assert len(obj) == 2
    assert obj[0].a == 1
    assert obj[0].b == 2
    assert obj[1].a == 3
    assert obj[1].b == 4

    assert obj.dumps() == buf
    assert obj == [TestStruct(1, 2), TestStruct(3, 4)]

    obj = TestStruct[None](b"\x01\x00\x00\x00\x02\x00\x00\x00\x00\x00\x00\x00\x00\x00\x00\x00")
    assert obj == [TestStruct(1, 2)]


def test_structure_array_write(TestStruct: type[Structure]) -> None:
    TestStructArray = TestStruct[2]

    obj = TestStructArray([TestStruct(1, 2), TestStruct(3, 4)])

    assert len(obj) == 2
    assert obj.dumps() == b"\x01\x00\x00\x00\x02\x00\x00\x00\x03\x00\x00\x00\x04\x00\x00\x00"

    obj = TestStruct[None]([TestStruct(1, 2)])
    assert obj.dumps() == b"\x01\x00\x00\x00\x02\x00\x00\x00\x00\x00\x00\x00\x00\x00\x00\x00"


def test_structure_modify(cs: cstruct) -> None:
    TestStruct = cs._make_struct("Test", [Field("a", cs.char)])

    assert len(TestStruct.fields) == len(TestStruct.lookup) == 1
    assert len(TestStruct) == 1
    spec = inspect.getfullargspec(TestStruct.__init__)
    assert spec.args == ["self", "a"]
    assert spec.defaults == (None,)

    TestStruct.add_field("b", cs.char)

    assert len(TestStruct.fields) == len(TestStruct.lookup) == 2
    assert len(TestStruct) == 2
    spec = inspect.getfullargspec(TestStruct.__init__)
    assert spec.args == ["self", "a", "b"]
    assert spec.defaults == (None, None)

    with TestStruct.start_update():
        TestStruct.add_field("c", cs.char)
        TestStruct.add_field("d", cs.char)

    assert len(TestStruct.fields) == len(TestStruct.lookup) == 4
    assert len(TestStruct) == 4
    spec = inspect.getfullargspec(TestStruct.__init__)
    assert spec.args == ["self", "a", "b", "c", "d"]
    assert spec.defaults == (None, None, None, None)

    obj = TestStruct(b"abcd")
    assert obj.a == b"a"
    assert obj.b == b"b"
    assert obj.c == b"c"
    assert obj.d == b"d"


def test_structure_single_byte_field(cs: cstruct) -> None:
    TestStruct = cs._make_struct("TestStruct", [Field("a", cs.char)])

    obj = TestStruct(b"aaaa")
    assert obj.a == b"a"

    cs.char._read = MagicMock()

    obj = TestStruct(b"a")
    assert obj.a == b"a"
    cs.char._read.assert_not_called()


def test_structure_same_name_method(cs: cstruct) -> None:
    TestStruct = cs._make_struct("TestStruct", [Field("add_field", cs.char)])

    assert isinstance(TestStruct.add_field, MethodType)

    obj = TestStruct(b"a")
    assert obj.add_field == b"a"


def test_structure_bool(TestStruct: type[Structure]) -> None:
    assert bool(TestStruct(1, 2)) is True
    assert bool(TestStruct()) is False
    assert bool(TestStruct(0, 0)) is False


def test_structure_cmp(TestStruct: type[Structure]) -> None:
    assert TestStruct(1, 2) == TestStruct(1, 2)
    assert TestStruct(1, 2) != TestStruct(2, 3)


def test_structure_repr(TestStruct: type[Structure]) -> None:
    obj = TestStruct(1, 2)
    assert repr(obj) == f"<{TestStruct.__name__} a=0x1 b=0x2>"


def test_structure_eof(TestStruct: type[Structure]) -> None:
    with pytest.raises(EOFError):
        TestStruct(b"")

    with pytest.raises(EOFError):
        TestStruct[2](b"\x01\x00\x00\x00\x02\x00\x00\x00")

    with pytest.raises(EOFError):
        TestStruct[None](b"\x01\x00\x00\x00\x02\x00\x00\x00")


def test_structure_definitions(cs: cstruct, compiled: bool) -> None:
    cdef = """
    struct _test {
        uint32  a;
        // uint32 comment
        uint32  b;
    } test, test1;
    """
    cs.load(cdef, compiled=compiled)

    assert verify_compiled(cs.test, compiled)

    assert cs._test == cs.test == cs.test1
    assert cs.test.__name__ == "_test"
    assert cs._test.__name__ == "_test"

    assert "a" in cs.test.fields
    assert "b" in cs.test.fields

    cdef = """
    struct {
        uint32  a;
    };
    """
    with pytest.raises(ParserError, match="struct has no name"):
        cs.load(cdef)


def test_structure_definition_simple(cs: cstruct, compiled: bool) -> None:
    cdef = """
    struct test {
        char    magic[4];
        wchar   wmagic[4];
        uint8   a;
        uint16  b;
        uint32  c;
        char    string[];
        wchar   wstring[];
    };
    """
    cs.load(cdef, compiled=compiled)

    assert verify_compiled(cs.test, compiled)

    buf = b"testt\x00e\x00s\x00t\x00\x01\x02\x03\x04\x05\x06\x07lalala\x00t\x00e\x00s\x00t\x00\x00\x00"
    obj = cs.test(buf)

    assert obj.magic == b"test"
    assert obj["magic"] == obj.magic
    assert obj.wmagic == "test"
    assert obj.a == 0x01
    assert obj.b == 0x0302
    assert obj.c == 0x07060504
    assert obj.string == b"lalala"
    assert obj.wstring == "test"

    with pytest.raises(AttributeError):
        obj.nope  # noqa: B018

    assert obj.__dynamic_sizes__ == { "string": 7, "wstring": 10 }
    assert obj.__sizes__ == { "magic": 4, "wmagic": 8, "a": 1, "b": 2, "c": 4, "string": 7, "wstring": 10 }
    assert len(obj) == len(buf)
    assert obj.dumps() == buf

    assert repr(obj)

    fh = BytesIO()
    obj.write(fh)
    assert fh.getvalue() == buf

def test_structure_values_dict(cs: cstruct, compiled: bool) -> None:
    cdef = """
    struct test {
        char    magic[4];
        wchar   wmagic[4];
        uint8   a;
        uint16  b;
        uint32  c;
        char    string[];
        wchar   wstring[];
    };
    """
    cs.load(cdef, compiled=compiled)
    buf = b"testt\x00e\x00s\x00t\x00\x01\x02\x03\x04\x05\x06\x07lalala\x00t\x00e\x00s\x00t\x00\x00\x00"
    obj = cs.test(buf)

    # Test reading all values
    values = obj.__values__
    assert values["magic"] == b"test"
    assert values["wmagic"] == "test"
    assert values["a"] == 0x01
    assert values["b"] == 0x0302
    assert values["c"] == 0x07060504
    assert values["string"] == b"lalala"
    assert values["wstring"] == "test"

    # Test writing a single field through the proxy
    values["a"] = 0xFF
    assert obj.a == 0xFF

    # Test dictionary methods
    assert values.keys() == {"magic", "wmagic", "a", "b", "c", "string", "wstring"}


def test_structure_definition_simple_be(cs: cstruct, compiled: bool) -> None:
    cdef = """
    struct test {
        char    magic[4];
        wchar   wmagic[4];
        uint8   a;
        uint16  b;
        uint32  c;
        char    string[];
        wchar   wstring[];
    };
    """
    cs.endian = ">"
    cs.load(cdef, compiled=compiled)

    assert verify_compiled(cs.test, compiled)

    buf = b"test\x00t\x00e\x00s\x00t\x01\x02\x03\x04\x05\x06\x07lalala\x00\x00t\x00e\x00s\x00t\x00\x00"
    obj = cs.test(buf)

    assert obj.magic == b"test"
    assert obj.wmagic == "test"
    assert obj.a == 0x01
    assert obj.b == 0x0203
    assert obj.c == 0x04050607
    assert obj.string == b"lalala"
    assert obj.wstring == "test"
    assert obj.dumps() == buf

    for name in obj.fields:
        assert isinstance(getattr(obj, name), BaseType)


def test_structure_definition_expressions(cs: cstruct, compiled: bool) -> None:
    cdef = """
    #define const 1
    struct test {
        uint8   flag;
        uint8   data_1[(flag & 1) * 4];
        uint8   data_2[flag & (1 << 2)];
        uint8   data_3[const];
    };
    """
    cs.load(cdef, compiled=compiled)

    assert verify_compiled(cs.test, compiled)

    obj = cs.test(b"\x01\x00\x01\x02\x03\xff")
    assert obj.flag == 1
    assert obj.data_1 == [0, 1, 2, 3]
    assert obj.data_2 == []
    assert obj.data_3 == [255]

    obj = cs.test(b"\x04\x04\x05\x06\x07\xff")
    assert obj.flag == 4
    assert obj.data_1 == []
    assert obj.data_2 == [4, 5, 6, 7]
    assert obj.data_3 == [255]


def test_structure_definition_sizes(cs: cstruct, compiled: bool) -> None:
    cdef = """
    struct static {
        uint32  test;
    };

    struct dynamic {
        uint32  test[];
    };
    """
    cs.load(cdef, compiled=compiled)

    assert verify_compiled(cs.static, compiled)
    assert verify_compiled(cs.dynamic, compiled)

    assert len(cs.static) == 4

    cs.static.add_field("another", cs.uint32)
    assert len(cs.static) == 8
    cs.static.add_field("atoffset", cs.uint32, offset=12)
    assert len(cs.static) == 16

    obj = cs.static(b"\x01\x00\x00\x00\x02\x00\x00\x00\x00\x00\x00\x00\x03\x00\x00\x00")
    assert obj.test == 1
    assert obj.another == 2
    assert obj.atoffset == 3

    with pytest.raises(TypeError, match="Dynamic size"):
        len(cs.dynamic)


def test_structure_definition_nested(cs: cstruct, compiled: bool) -> None:
    cdef = """
    struct test_named {
        char magic[4];
        struct {
            uint32 a;
            uint32 b;
        } a;
        struct {
            char   c[8];
        } b;
    };

    struct test_anonymous {
        char magic[4];
        struct {
            uint32 a;
            uint32 b;
        };
        struct {
            char   c[8];
        };
    };
    """
    cs.load(cdef, compiled=compiled)

    assert verify_compiled(cs.test_named, compiled)
    assert verify_compiled(cs.test_anonymous, compiled)

    assert len(cs.test_named) == len(cs.test_anonymous) == 20

    data = b"zomg\x39\x05\x00\x00\x28\x23\x00\x00deadbeef"
    obj = cs.test_named(data)
    assert obj.magic == b"zomg"
    assert obj.a.a == 1337
    assert obj.a.b == 9000
    assert obj.b.c == b"deadbeef"
    assert obj.dumps() == data

    obj = cs.test_anonymous(data)
    assert obj.magic == b"zomg"
    assert obj.a == 1337
    assert obj.b == 9000
    assert obj.c == b"deadbeef"
    assert obj.dumps() == data


def test_structure_definition_write(cs: cstruct, compiled: bool) -> None:
    cdef = """
    struct test {
        char    magic[4];
        wchar   wmagic[4];
        uint8   a;
        uint16  b;
        uint32  c;
        char    string[];
        wchar   wstring[];
    };
    """
    cs.load(cdef, compiled=compiled)

    assert verify_compiled(cs.test, compiled)

    buf = b"testt\x00e\x00s\x00t\x00\x01\x02\x03\x04\x05\x06\x07lalala\x00t\x00e\x00s\x00t\x00\x00\x00"

    obj = cs.test()
    obj.magic = "test"
    obj.wmagic = "test"
    obj.a = 0x01
    obj.b = 0x0302
    obj.c = 0x07060504
    obj.string = b"lalala"
    obj.wstring = "test"

    with pytest.raises(AttributeError):
        obj.nope  # noqa: B018

    assert obj.dumps() == buf

    inst = cs.test(
        magic=b"test",
        wmagic="test",
        a=0x01,
        b=0x0302,
        c=0x07060504,
        string=b"lalala",
        wstring="test",
    )
    assert inst.dumps() == buf


def test_structure_definition_write_be(cs: cstruct, compiled: bool) -> None:
    cdef = """
    struct test {
        char    magic[4];
        wchar   wmagic[4];
        uint8   a;
        uint16  b;
        uint32  c;
        char    string[];
        wchar   wstring[];
    };
    """
    cs.endian = ">"
    cs.load(cdef, compiled=compiled)

    assert verify_compiled(cs.test, compiled)

    buf = b"test\x00t\x00e\x00s\x00t\x01\x02\x03\x04\x05\x06\x07lalala\x00\x00t\x00e\x00s\x00t\x00\x00"

    obj = cs.test()
    obj.magic = "test"
    obj.wmagic = "test"
    obj.a = 0x01
    obj.b = 0x0203
    obj.c = 0x04050607
    obj.string = b"lalala"
    obj.wstring = "test"

    assert obj.dumps() == buf


def test_structure_definition_write_anonymous(cs: cstruct) -> None:
    cdef = """
    struct test {
        uint32 a;
        union {
            struct {
                uint16 b1;
                uint16 b2;
            };
            uint32 b;
        };
        uint32 c;
    };
    """
    cs.load(cdef)

    obj = cs.test(a=1, c=3)
    assert obj.dumps() == b"\x01\x00\x00\x00\x00\x00\x00\x00\x03\x00\x00\x00"


def test_structure_field_discard(cs: cstruct, compiled: bool) -> None:
    cdef = """
    struct test {
        uint8 a;
        uint8 _;
        uint16 b;
        uint16 _;
        uint16 c;
        char d;
        char _;
    };
    """
    cs.load(cdef, compiled=compiled)

    assert verify_compiled(cs.test, compiled)

    with patch.object(cs.char, "__new__") as mock_char_new:
        cs.test(b"\x01\x02\x03\x00\x04\x00\x05\x00ab")

        assert len(mock_char_new.mock_calls) == 2
        mock_char_new.assert_has_calls([call(cs.char, b"a"), call(cs.char, b"b")])


def test_structure_field_duplicate(cs: cstruct) -> None:
    cdef = """
    struct test {
        uint8 a;
        uint8 a;
    };
    """
    with pytest.raises(ValueError, match="Duplicate field name: a"):
        cs.load(cdef)


def test_structure_definition_self(cs: cstruct) -> None:
    cdef = """
    struct test {
        uint32 a;
        struct test * b;
    };
    """
    cs.load(cdef)

    assert issubclass(cs.test.fields["b"].type, Pointer)
    assert cs.test.fields["b"].type.type is cs.test


def test_align_struct_in_struct(cs: cstruct) -> None:
    with patch.object(StructureMetaType, "_update_fields") as update_fields:
        cs._make_struct("test", [Field("a", cs.uint64)], align=True)

        _, kwargs = update_fields.call_args
        assert kwargs["align"]


def test_structure_default(cs: cstruct, compiled: bool) -> None:
    cdef = """
    enum Enum {
        a = 0,
        b = 1
    };

    flag Flag {
        a = 0,
        b = 1
    };

    struct test {
        uint32  t_int;
        uint32  t_int_array[2];
        uint24  t_bytesint;
        uint24  t_bytesint_array[2];
        char    t_char;
        char    t_char_array[2];
        wchar   t_wchar;
        wchar   t_wchar_array[2];
        Enum    t_enum;
        Enum    t_enum_array[2];
        Flag    t_flag;
        Flag    t_flag_array[2];
        uint8   *t_pointer;
        uint8   *t_pointer_array[2];
    };

    struct test_nested {
        test    t_struct;
        test    t_struct_array[2];
    };
    """
    cs.pointer = cs.uint8
    cs.load(cdef, compiled=compiled)

    assert verify_compiled(cs.test, compiled)

    assert cs.test() == cs.test.__default__()

    obj = cs.test.__default__()
    assert obj.t_int == 0
    assert obj.t_int_array == [0, 0]
    assert obj.t_bytesint == 0
    assert obj.t_bytesint_array == [0, 0]
    assert obj.t_char == b"\x00"
    assert obj.t_char_array == b"\x00\x00"
    assert obj.t_wchar == "\x00"
    assert obj.t_wchar_array == "\x00\x00"
    assert obj.t_enum == cs.Enum(0)
    assert obj.t_enum_array == [cs.Enum(0), cs.Enum(0)]
    assert obj.t_flag == cs.Flag(0)
    assert obj.t_flag_array == [cs.Flag(0), cs.Flag(0)]
    assert obj.t_pointer == 0
    assert isinstance(obj.t_pointer, Pointer)
    assert obj.t_pointer_array == [0, 0]
    assert isinstance(obj.t_pointer_array[0], Pointer)
    assert isinstance(obj.t_pointer_array[1], Pointer)

    assert obj.dumps() == b"\x00" * 57

    for name in obj.fields:
        assert isinstance(getattr(obj, name), BaseType)

    assert cs.test_nested() == cs.test_nested.__default__()

    obj = cs.test_nested.__default__()
    assert obj.t_struct == cs.test.__default__()
    assert obj.t_struct_array == [cs.test.__default__(), cs.test.__default__()]

    assert obj.dumps() == b"\x00" * 171

    for name in obj.fields:
        assert isinstance(getattr(obj, name), BaseType)


def test_structure_default_dynamic(cs: cstruct, compiled: bool) -> None:
    cdef = """
    enum Enum {
        a = 0,
        b = 1
    };

    flag Flag {
        a = 0,
        b = 1
    };

    struct test {
        uint8   x;
        uint32  t_int_array_n[];
        uint32  t_int_array_d[x];
        uint24  t_bytesint_array_n[];
        uint24  t_bytesint_array_d[x];
        char    t_char_array_n[];
        char    t_char_array_d[x];
        wchar   t_wchar_array_n[];
        wchar   t_wchar_array_d[x];
        Enum    t_enum_array_n[];
        Enum    t_enum_array_d[x];
        Flag    t_flag_array_n[];
        Flag    t_flag_array_d[x];
        uint8   *t_pointer_n[];
        uint8   *t_pointer_d[x];
    };

    struct test_nested {
        uint8   x;
        test    t_struct_n[];
        test    t_struct_array_d[x];
    };
    """
    cs.pointer = cs.uint8
    cs.load(cdef, compiled=compiled)

    assert verify_compiled(cs.test, compiled)

    assert cs.test() == cs.test.__default__()

    obj = cs.test()
    assert obj.t_int_array_n == obj.t_int_array_d == []
    assert obj.t_bytesint_array_n == obj.t_bytesint_array_d == []
    assert obj.t_char_array_n == obj.t_char_array_d == b""
    assert obj.t_wchar_array_n == obj.t_wchar_array_d == ""
    assert obj.t_enum_array_n == obj.t_enum_array_d == []
    assert obj.t_flag_array_n == obj.t_flag_array_d == []
    assert obj.t_pointer_n == obj.t_pointer_d == []

    assert obj.dumps() == b"\x00" * 20

    for name in obj.fields:
        assert isinstance(getattr(obj, name), BaseType)

    assert cs.test_nested() == cs.test_nested.__default__()

    obj = cs.test_nested.__default__()
    assert obj.t_struct_n == obj.t_struct_array_d == []

    assert obj.dumps() == b"\x00" * 21

    for name in obj.fields:
        assert isinstance(getattr(obj, name), BaseType)


def test_structure_partial_initialization(cs: cstruct) -> None:
    cdef = """
    struct test {
        uint8 a;
        uint8 b;
    };
    """
    cs.load(cdef)

    obj = cs.test()
    assert obj.a == 0
    assert obj.b == 0
    assert str(obj) == "<test a=0x0 b=0x0>"

    obj = cs.test(1, 1)
    assert obj.a == 1
    assert obj.b == 1
    assert str(obj) == "<test a=0x1 b=0x1>"

    obj = cs.test(1)
    assert obj.a == 1
    assert obj.b == 0
    assert str(obj) == "<test a=0x1 b=0x0>"

    obj = cs.test(a=1)
    assert obj.a == 1
    assert obj.b == 0
    assert str(obj) == "<test a=0x1 b=0x0>"

    obj = cs.test(b=1)
    assert obj.a == 0
    assert obj.b == 1
    assert str(obj) == "<test a=0x0 b=0x1>"


def test_codegen_make_init() -> None:
    _make__init__ = structure._make_structure__init__.__wrapped__.__wrapped__

    result = _make__init__([f"_{n}" for n in range(5)])
    expected = """
    def __init__(self, _0 = None, _1 = None, _2 = None, _3 = None, _4 = None):
     self._0 = _0 if _0 is not None else _0_default
     self._1 = _1 if _1 is not None else _1_default
     self._2 = _2 if _2 is not None else _2_default
     self._3 = _3 if _3 is not None else _3_default
     self._4 = _4 if _4 is not None else _4_default
    """
    assert result == dedent(expected[1:].rstrip())

    structure._make_structure__init__.cache_clear()
    assert structure._make_structure__init__.cache_info() == (0, 0, 128, 0)
    result = structure._make_structure__init__(5)
    assert structure._make_structure__init__.cache_info() == (0, 1, 128, 1)
    cached = structure._make_structure__init__(5)
    assert structure._make_structure__init__.cache_info() == (1, 1, 128, 1)
    assert result is cached


<<<<<<< HEAD
def test_structure_definition_newline(cs: cstruct, compiled: bool) -> None:
    cdef = """
    struct test {
        char    magic[4
        ];

        wchar   wmagic[4
        ];
        uint8   a;
        uint16  b;
        uint32  c;
        char    string[];
        wchar   wstring[];
    };
    """
    cs.endian = ">"
    cs.load(cdef, compiled=compiled)

    assert verify_compiled(cs.test, compiled)

    buf = b"test\x00t\x00e\x00s\x00t\x01\x02\x03\x04\x05\x06\x07lalala\x00\x00t\x00e\x00s\x00t\x00\x00"

    obj = cs.test()
    obj.magic = "test"
    obj.wmagic = "test"
    obj.a = 0x01
    obj.b = 0x0203
    obj.c = 0x04050607
    obj.string = b"lalala"
    obj.wstring = "test"

    assert obj.dumps() == buf
=======
def test_codegen_hashable(cs: cstruct) -> None:
    hashable_fields = [Field("a", cs.uint8), Field("b", cs.uint8)]
    unhashable_fields = [Field("a", cs.uint8[2]), Field("b", cs.uint8)]

    with pytest.raises(TypeError, match="unhashable type: 'uint8\\[2\\]'"):
        hash(unhashable_fields[0].type.__default__())

    assert hash(structure._generate_structure__init__(hashable_fields).__code__)
    assert hash(structure._generate_structure__init__(unhashable_fields).__code__)
>>>>>>> 8bb71c9b
<|MERGE_RESOLUTION|>--- conflicted
+++ resolved
@@ -801,7 +801,6 @@
     assert result is cached
 
 
-<<<<<<< HEAD
 def test_structure_definition_newline(cs: cstruct, compiled: bool) -> None:
     cdef = """
     struct test {
@@ -834,7 +833,7 @@
     obj.wstring = "test"
 
     assert obj.dumps() == buf
-=======
+
 def test_codegen_hashable(cs: cstruct) -> None:
     hashable_fields = [Field("a", cs.uint8), Field("b", cs.uint8)]
     unhashable_fields = [Field("a", cs.uint8[2]), Field("b", cs.uint8)]
@@ -843,5 +842,4 @@
         hash(unhashable_fields[0].type.__default__())
 
     assert hash(structure._generate_structure__init__(hashable_fields).__code__)
-    assert hash(structure._generate_structure__init__(unhashable_fields).__code__)
->>>>>>> 8bb71c9b
+    assert hash(structure._generate_structure__init__(unhashable_fields).__code__)